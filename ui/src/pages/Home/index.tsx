--- conflicted
+++ resolved
@@ -89,11 +89,7 @@
             {productList.map((item, i) => (
               <div
                 key={i}
-<<<<<<< HEAD
                 className={`w-[22%] h-[36px] cursor-pointer flex items-center justify-center border rounded-[8px] ${item.type === product.type ? "border-[#4040ff] bg-[rgba(64,64,255,0.02)] text-[#4040ff]" : "border-[#E9E9F0] text-[#666]"}`}
-=======
-                className={`flex-1 h-[36px] cursor-pointer flex items-center justify-center border rounded-[8px] ${item.type === product.type ? "border-[#4040ff] bg-[#ececf9] text-[#4040ff]" : "border-[#E9E9F0] text-[#666]"}`}
->>>>>>> cd954618
                 onClick={() => setProduct(item)}
               >
                 <i className={`font_family ${item.img} ${item.color}`}></i>

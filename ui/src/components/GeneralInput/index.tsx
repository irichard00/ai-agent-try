import React, { useMemo, useRef, useState } from "react";
import { Input, Button, Tooltip } from "antd";
import classNames from "classnames";
import { TextAreaRef } from "antd/es/input/TextArea";
import { getOS } from "@/utils";

const { TextArea } = Input;

type Props = {
  placeholder: string;
  showBtn: boolean;
  disabled: boolean;
  size: string;
  product?: CHAT.Product;
  send: (p: CHAT.TInputInfo) => void;
};

const GeneralInput: GenieType.FC<Props> = (props) => {
  const { placeholder, showBtn, disabled, product, send } = props;
  const [question, setQuestion] = useState<string>("");
  const [deepThink, setDeepThink] = useState<boolean>(false);
  const textareaRef = useRef<TextAreaRef>(null);
  const tempData = useRef<{
    cmdPress?: boolean;
    compositing?: boolean;
  }>({});

  const questionChange = (e: React.ChangeEvent<HTMLTextAreaElement>) => {
    setQuestion(e.target.value);
  };

  const changeThinkStatus = () => {
    setDeepThink(!deepThink);
  };

  const pressEnter: React.KeyboardEventHandler<HTMLTextAreaElement> = () => {
    if (tempData.current.compositing) {
      return;
    }
    // 按住command 回车换行逻辑
    if (tempData.current.cmdPress) {
      const textareaDom = textareaRef.current?.resizableTextArea?.textArea;
      if (!textareaDom) {
        return;
      }
      const { selectionStart, selectionEnd } = textareaDom || {};
      const newValue =
        question.substring(0, selectionStart) +
        '\n' + // 插入换行符
        question.substring(selectionEnd!);

      setQuestion(newValue);
      setTimeout(() => {
        textareaDom.selectionStart = selectionStart! + 1;
        textareaDom.selectionEnd = selectionStart! + 1;
        textareaDom.focus();
      }, 20);
      return;
    }
    // 屏蔽状态，不发
    if (!question || disabled) {
      return;
    }
    send({
      message: question,
      outputStyle: product?.type,
      deepThink,
    });
    setQuestion("");
  };

  const sendMessage = () => {
    send({
      message: question,
      outputStyle: product?.type,
      deepThink,
    });
    setQuestion("");
  };

  const enterTip = useMemo(() => {
    return `⏎发送，${getOS() === 'Mac' ? '⌘' : '^'} + ⏎ 换行`;
  }, []);

  return (
    <div
      className={
        showBtn
          ? "rounded-[12px] bg-[linear-gradient(to_bottom_right,#4040ff,#ff49fd,#d763fc,#3cc4fa)] p-1"
          : ""
      }
    >
      <div className="rounded-[12px] border border-[#E9E9F0] overflow-hidden p-[12px] bg-[#fff]">
        <div className="relative">
          <TextArea
            ref={textareaRef}
            value={question}
            placeholder={placeholder}
            className={classNames(
<<<<<<< HEAD
              "h-80 no-border-textarea border-0 resize-none p-[0px] focus:border-0 bg-[#fff]",
=======
              "h-56 no-border-textarea border-0 resize-none p-[0px] focus:border-0 bg-[#fff]",
>>>>>>> cd954618
              showBtn && product ? "indent-86" : ""
            )}
            onChange={questionChange}
            onPressEnter={pressEnter}
            onKeyDown={(event) => {
              tempData.current.cmdPress = event.metaKey || event.ctrlKey;
            }}
            onKeyUp={() => {
              tempData.current.cmdPress = false;
            }}
            onCompositionStart={() => {
              tempData.current.compositing = true;
            }}
            onCompositionEnd={() => {
              tempData.current.compositing = false;
            }}
          />
          {showBtn && product ? (
<<<<<<< HEAD
            <div className="h-[24px] w-[80px] absolute top-0 left-0 flex items-center justify-center rounded-[6px] bg-[#f4f4f9] text-[12px] ">
              <i className={`font_family ${product.img} ${product.color} text-14`}></i>
=======
            <div className="h-[24px] w-[80px] absolute top-0 left-0 flex items-center justify-center rounded-[8px] bg-[#f4f4f9] text-[12px] text-[#27272A]">
              <i className={`font_family ${product.img}`}></i>
>>>>>>> cd954618
              <div className="ml-[6px]">{product.name}</div>
            </div>
          ) : null}
        </div>
        <div className="h-30 flex justify-between items-center mt-[6px]">
          {showBtn ? (
            <Button
              color={deepThink ? "primary" : "default"}
              variant="outlined"
              className={classNames(
                "text-[12px] p-[8px] h-[28px] transition-all hover:text-[#333] hover:bg-[rgba(64,64,255,0.02)] hover:border-[rgba(64,64,255,0.2)]",
              )}
              onClick={changeThinkStatus}
            >
              <i className="font_family icon-shendusikao"></i>
              <span className="ml-[-4px]">深度研究</span>
            </Button>
          ) : (
            <div></div>
          )}
          <div className="flex items-center">
            <span className="text-[12px] text-gray-300 mr-8 flex items-center">
              {enterTip}
            </span>
            <Tooltip title="发送">
              <i
                className={`font_family icon-fasongtianchong ${!question || disabled ? "cursor-not-allowed text-[#ccc] pointer-events-none" : "cursor-pointer"}`}
                onClick={sendMessage}
              ></i>
            </Tooltip>
          </div>
        </div>
      </div>
    </div>
  );
};

export default GeneralInput;<|MERGE_RESOLUTION|>--- conflicted
+++ resolved
@@ -97,11 +97,7 @@
             value={question}
             placeholder={placeholder}
             className={classNames(
-<<<<<<< HEAD
-              "h-80 no-border-textarea border-0 resize-none p-[0px] focus:border-0 bg-[#fff]",
-=======
-              "h-56 no-border-textarea border-0 resize-none p-[0px] focus:border-0 bg-[#fff]",
->>>>>>> cd954618
+              "h-62 no-border-textarea border-0 resize-none p-[0px] focus:border-0 bg-[#fff]",
               showBtn && product ? "indent-86" : ""
             )}
             onChange={questionChange}
@@ -120,13 +116,8 @@
             }}
           />
           {showBtn && product ? (
-<<<<<<< HEAD
             <div className="h-[24px] w-[80px] absolute top-0 left-0 flex items-center justify-center rounded-[6px] bg-[#f4f4f9] text-[12px] ">
               <i className={`font_family ${product.img} ${product.color} text-14`}></i>
-=======
-            <div className="h-[24px] w-[80px] absolute top-0 left-0 flex items-center justify-center rounded-[8px] bg-[#f4f4f9] text-[12px] text-[#27272A]">
-              <i className={`font_family ${product.img}`}></i>
->>>>>>> cd954618
               <div className="ml-[6px]">{product.name}</div>
             </div>
           ) : null}
